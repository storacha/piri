package service

import (
	"context"
	"net/url"
	"sync"

	"github.com/ethereum/go-ethereum/accounts/abi/bind"
	"github.com/ethereum/go-ethereum/common"
	"github.com/filecoin-project/go-state-types/abi"
	"github.com/filecoin-project/lotus/api"
	filtypes "github.com/filecoin-project/lotus/chain/types"
	logging "github.com/ipfs/go-log/v2"
	"github.com/storacha/filecoin-services/go/eip712"
	signer "github.com/storacha/piri-signing-service/pkg/types"
	"github.com/storacha/piri/pkg/pdp/smartcontracts"
	"github.com/storacha/piri/pkg/service/proofs"
	"gorm.io/gorm"

	"github.com/storacha/go-ucanto/ucan"
	"github.com/storacha/piri/pkg/pdp/chainsched"
	"github.com/storacha/piri/pkg/pdp/ethereum"
	"github.com/storacha/piri/pkg/pdp/scheduler"
	"github.com/storacha/piri/pkg/pdp/tasks"
	"github.com/storacha/piri/pkg/pdp/types"
	"github.com/storacha/piri/pkg/store/blobstore"
)

var log = logging.Logger("pdp/service")

var _ types.API = (*PDPService)(nil)

type ChainClient interface {
	ChainHead(ctx context.Context) (*filtypes.TipSet, error)
	ChainNotify(ctx context.Context) (<-chan []*api.HeadChange, error)
	StateGetRandomnessDigestFromBeacon(ctx context.Context, randEpoch abi.ChainEpoch, tsk filtypes.TipSetKey) (abi.Randomness, error)
}

type EthClient interface {
	tasks.SenderETHClient
	tasks.MessageWatcherEthClient
	bind.ContractBackend
}

type PDPService struct {
<<<<<<< HEAD
	id              ucan.Signer
	address         common.Address
	blobstore       blobstore.Blobstore
	storage         stashstore.Stash
	sender          ethereum.Sender
	chainClient     ChainClient
	contractBackend bind.ContractBackend
=======
	endpoint    url.URL
	address     common.Address
	blobstore   blobstore.Blobstore
	sender      ethereum.Sender
	chainClient ChainClient
>>>>>>> b5745e54

	db   *gorm.DB
	name string

	pieceResolver types.PieceResolverAPI
	pieceReader   types.PieceReaderAPI

	chainScheduler *chainsched.Scheduler
	engine         *scheduler.TaskEngine
	signingService signer.SigningService
	proofService   proofs.ProofService

	edc              *eip712.ExtraDataEncoder
	verifierContract smartcontracts.Verifier
	serviceContract  smartcontracts.Service
	registryContract smartcontracts.Registry

	addRootMu sync.Mutex
}

func New(
<<<<<<< HEAD
	id ucan.Signer,
=======
	endpoint url.URL,
>>>>>>> b5745e54
	db *gorm.DB,
	address common.Address,
	bs blobstore.PDPStore,
	resolver types.PieceResolverAPI,
	reader types.PieceReaderAPI,
	sender ethereum.Sender,
	engine *scheduler.TaskEngine,
	chainScheduler *chainsched.Scheduler,
	chainClient ChainClient,
	signingService signer.SigningService,
	edc *eip712.ExtraDataEncoder,
	verifier smartcontracts.Verifier,
	serviceContract smartcontracts.Service,
	registryContract smartcontracts.Registry,
) (*PDPService, error) {
	return &PDPService{
<<<<<<< HEAD
		id:               id,
=======
		endpoint:         endpoint,
>>>>>>> b5745e54
		address:          address,
		db:               db,
		name:             "storacha",
		pieceResolver:    resolver,
		pieceReader:      reader,
		blobstore:        bs,
		sender:           sender,
		engine:           engine,
		chainScheduler:   chainScheduler,
		chainClient:      chainClient,
		signingService:   signingService,
		edc:              edc,
		verifierContract: verifier,
		serviceContract:  serviceContract,
		registryContract: registryContract,
	}, nil
}<|MERGE_RESOLUTION|>--- conflicted
+++ resolved
@@ -43,21 +43,12 @@
 }
 
 type PDPService struct {
-<<<<<<< HEAD
-	id              ucan.Signer
-	address         common.Address
-	blobstore       blobstore.Blobstore
-	storage         stashstore.Stash
-	sender          ethereum.Sender
-	chainClient     ChainClient
-	contractBackend bind.ContractBackend
-=======
+  id          ucan.Signer
 	endpoint    url.URL
 	address     common.Address
 	blobstore   blobstore.Blobstore
 	sender      ethereum.Sender
 	chainClient ChainClient
->>>>>>> b5745e54
 
 	db   *gorm.DB
 	name string
@@ -79,11 +70,8 @@
 }
 
 func New(
-<<<<<<< HEAD
 	id ucan.Signer,
-=======
 	endpoint url.URL,
->>>>>>> b5745e54
 	db *gorm.DB,
 	address common.Address,
 	bs blobstore.PDPStore,
@@ -100,11 +88,8 @@
 	registryContract smartcontracts.Registry,
 ) (*PDPService, error) {
 	return &PDPService{
-<<<<<<< HEAD
 		id:               id,
-=======
 		endpoint:         endpoint,
->>>>>>> b5745e54
 		address:          address,
 		db:               db,
 		name:             "storacha",
