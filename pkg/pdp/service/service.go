--- conflicted
+++ resolved
@@ -10,17 +10,11 @@
 	"github.com/filecoin-project/lotus/api"
 	filtypes "github.com/filecoin-project/lotus/chain/types"
 	logging "github.com/ipfs/go-log/v2"
-	"gorm.io/gorm"
-
 	"github.com/storacha/filecoin-services/go/eip712"
 	"github.com/storacha/go-ucanto/ucan"
 	signer "github.com/storacha/piri-signing-service/pkg/types"
-<<<<<<< HEAD
 	appconfig "github.com/storacha/piri/pkg/config/app"
-	"github.com/storacha/piri/pkg/pdp/smartcontracts"
 	"gorm.io/gorm"
-=======
->>>>>>> a5079b1f
 
 	"github.com/storacha/piri/pkg/pdp/chainsched"
 	"github.com/storacha/piri/pkg/pdp/ethereum"
@@ -50,12 +44,9 @@
 }
 
 type PDPService struct {
-<<<<<<< HEAD
 	cfg             appconfig.PDPServiceConfig
-=======
 	id              ucan.Signer
 	endpoint        url.URL
->>>>>>> a5079b1f
 	address         common.Address
 	blobstore       blobstore.Blobstore
 	acceptanceStore acceptancestore.AcceptanceStore
@@ -82,10 +73,10 @@
 }
 
 func New(
+	cfg appconfig.PDPServiceConfig,
 	id ucan.Signer,
 	endpoint url.URL,
 	db *gorm.DB,
-	cfg appconfig.PDPServiceConfig,
 	bs blobstore.PDPStore,
 	acceptanceStore acceptancestore.AcceptanceStore,
 	receiptStore receiptstore.ReceiptStore,
@@ -102,14 +93,10 @@
 	registryContract smartcontracts.Registry,
 ) (*PDPService, error) {
 	return &PDPService{
-<<<<<<< HEAD
 		cfg:              cfg,
-		address:          cfg.OwnerAddress,
-=======
 		id:               id,
 		endpoint:         endpoint,
-		address:          address,
->>>>>>> a5079b1f
+		address:          cfg.OwnerAddress,
 		db:               db,
 		name:             "storacha",
 		pieceResolver:    resolver,
