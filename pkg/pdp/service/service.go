package service

import (
	"context"
	"fmt"

	"github.com/ethereum/go-ethereum/accounts/abi/bind"
	"github.com/ethereum/go-ethereum/common"
	"github.com/filecoin-project/go-state-types/abi"
	"github.com/filecoin-project/lotus/api"
	filtypes "github.com/filecoin-project/lotus/chain/types"
	"github.com/hashicorp/go-multierror"

	logging "github.com/ipfs/go-log/v2"
	"gorm.io/gorm"

	"github.com/storacha/piri/pkg/pdp/chainsched"
	"github.com/storacha/piri/pkg/pdp/ethereum"
	"github.com/storacha/piri/pkg/pdp/scheduler"
	"github.com/storacha/piri/pkg/pdp/service/contract"
	"github.com/storacha/piri/pkg/pdp/tasks"
	"github.com/storacha/piri/pkg/pdp/types"
	"github.com/storacha/piri/pkg/store/blobstore"
	"github.com/storacha/piri/pkg/store/stashstore"
	"github.com/storacha/piri/pkg/wallet"
)

var log = logging.Logger("pdp/service")

var _ types.API = (*PDPService)(nil)

type PDPService struct {
	address   common.Address
	blobstore blobstore.Blobstore
	storage   stashstore.Stash
	sender    ethereum.Sender

	db   *gorm.DB
	name string

	chainScheduler *chainsched.Scheduler
	engine         *scheduler.TaskEngine

	stopFns  []func(ctx context.Context) error
	startFns []func(ctx context.Context) error
}

func (p *PDPService) Start(ctx context.Context) error {
	for _, startFn := range p.startFns {
		if err := startFn(ctx); err != nil {
			return err
		}
	}
	return nil
}

func (p *PDPService) Stop(ctx context.Context) error {
	var errs error
	for _, stopFn := range p.stopFns {
		if err := stopFn(ctx); err != nil {
			errs = multierror.Append(errs, err)
		}
	}
	return errs
}

type ChainClient interface {
	ChainHead(ctx context.Context) (*filtypes.TipSet, error)
	ChainNotify(ctx context.Context) (<-chan []*api.HeadChange, error)
	StateGetRandomnessDigestFromBeacon(ctx context.Context, randEpoch abi.ChainEpoch, tsk filtypes.TipSetKey) (abi.Randomness, error)
}

type EthClient interface {
	tasks.SenderETHClient
	tasks.MessageWatcherEthClient
	bind.ContractBackend
}

func New(
	db *gorm.DB,
	address common.Address,
	bs blobstore.PDPStore,
	stash stashstore.Stash,
	sender ethereum.Sender,
	engine *scheduler.TaskEngine,
	chainScheduler *chainsched.Scheduler,
) (*PDPService, error) {
	return &PDPService{
		address:        address,
		db:             db,
		name:           "storacha",
		blobstore:      bs,
		storage:        stash,
		sender:         sender,
		engine:         engine,
		chainScheduler: chainScheduler,
	}, nil
}

func SetupPDPService(
	db *gorm.DB,
	address common.Address,
	wallet wallet.Wallet,
	bs blobstore.Blobstore,
	ss stashstore.Stash,
	chainClient ChainClient,
	ethClient EthClient,
	contractClient contract.PDP,
) (*PDPService, error) {
	var (
		startFns []func(context.Context) error
		stopFns  []func(context.Context) error
	)
	chainScheduler := chainsched.New(chainClient)

	var t []scheduler.TaskInterface
	sender, senderTask := tasks.NewSenderETH(ethClient, wallet, db)
	t = append(t, senderTask)

	pdpInitTask, err := tasks.NewInitProvingPeriodTask(db, ethClient, contractClient, chainClient, chainScheduler, sender)
	if err != nil {
		return nil, fmt.Errorf("creating init proving period task: %w", err)
	}
	t = append(t, pdpInitTask)

	pdpNextTask, err := tasks.NewNextProvingPeriodTask(db, ethClient, contractClient, chainClient, chainScheduler, sender)
	if err != nil {
		return nil, fmt.Errorf("creating next proving period task: %w", err)
	}
	t = append(t, pdpNextTask)

	pdpProveTask, err := tasks.NewProveTask(chainScheduler, db, ethClient, contractClient, chainClient, sender, bs)
	if err != nil {
		return nil, fmt.Errorf("creating prove period task: %w", err)
	}
	t = append(t, pdpProveTask)

	if err := tasks.NewWatcherCreate(db, ethClient, contractClient, chainScheduler); err != nil {
		return nil, fmt.Errorf("creating watcher root create: %w", err)
	}

	if err := tasks.NewWatcherRootAdd(db, chainScheduler, contractClient); err != nil {
		return nil, fmt.Errorf("creating watcher root add: %w", err)
	}

<<<<<<< HEAD
	if err := tasks.NewWatcherDeleteProofSet(db, ethClient, contractClient, chainScheduler); err != nil {
		return nil, fmt.Errorf("creating watcher delete proof set: %w", err)
	}

	pdpStorePieceTask := tasks.NewStorePieceTask(db, bs)
	t = append(t, pdpStorePieceTask)

=======
>>>>>>> c50ea6b0
	engine, err := scheduler.NewEngine(db, t)
	if err != nil {
		return nil, fmt.Errorf("creating engine: %w", err)
	}
	stopFns = append(stopFns, func(ctx context.Context) error {
		return engine.Stop(ctx)
	})

	// TODO this needs to be manually stopped
	ethWatcher, err := tasks.NewMessageWatcherEth(db, chainScheduler, ethClient)
	if err != nil {
		return nil, fmt.Errorf("creating message watcher: %w", err)
	}

	startFns = append(startFns, func(ctx context.Context) error {
		// start the engine
		if err := engine.Start(ctx); err != nil {
			return fmt.Errorf("failed to start task engine: %w", err)
		}
		// start chain scheduler
		go chainScheduler.Run(ctx)

		// start task(s)
		ethWatcher.Start()
		return nil
	})
	stopFns = append(stopFns, ethWatcher.Stop)

	return &PDPService{
		address:        address,
		db:             db,
		name:           "storacha",
		blobstore:      bs,
		storage:        ss,
		sender:         sender,
		startFns:       startFns,
		stopFns:        stopFns,
		engine:         engine,
		chainScheduler: chainScheduler,
	}, nil
}<|MERGE_RESOLUTION|>--- conflicted
+++ resolved
@@ -143,16 +143,12 @@
 		return nil, fmt.Errorf("creating watcher root add: %w", err)
 	}
 
-<<<<<<< HEAD
 	if err := tasks.NewWatcherDeleteProofSet(db, ethClient, contractClient, chainScheduler); err != nil {
 		return nil, fmt.Errorf("creating watcher delete proof set: %w", err)
 	}
 
 	pdpStorePieceTask := tasks.NewStorePieceTask(db, bs)
 	t = append(t, pdpStorePieceTask)
-
-=======
->>>>>>> c50ea6b0
 	engine, err := scheduler.NewEngine(db, t)
 	if err != nil {
 		return nil, fmt.Errorf("creating engine: %w", err)
