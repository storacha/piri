package service

import (
	"context"
	"errors"
	"fmt"
	"io"

	"github.com/ipfs/go-cid"

	"github.com/storacha/piri/pkg/pdp/types"
	"github.com/storacha/piri/pkg/store"
	"github.com/storacha/piri/pkg/store/blobstore"
)

func (p *PDPService) ReadPiece(ctx context.Context, piece cid.Cid, options ...types.ReadPieceOption) (res *types.PieceReader, retErr error) {
	cfg := types.ReadPieceConfig{}
	cfg.ProcessOptions(options)

	log.Infow("reading piece", "request", piece)
	defer func() {
		if retErr != nil {
			log.Errorw("failed to read piece", "request", piece, "retErr", retErr)
		} else {
			log.Infow("read piece", "request", piece, "response", res)
		}
	}()

<<<<<<< HEAD
	getOptions := []blobstore.GetOption{}
=======
	var getOptions []blobstore.GetOption
>>>>>>> 2b45a15d
	if cfg.ByteRange.Start > 0 || cfg.ByteRange.End != nil {
		getOptions = append(getOptions, blobstore.WithRange(cfg.ByteRange.Start, cfg.ByteRange.End))
	}

	// TODO(forrest): Nice to have in follow on is attempting to map the `piece` arg to a PieceCIDV2, then
	// performing the query to blobstore with that CID. allowing the read pieces with the cid they allocated them using
	obj, err := p.blobstore.Get(ctx, piece.Hash(), getOptions...)

	if err != nil {
		if errors.Is(err, store.ErrNotFound) {
			return nil, types.NewErrorf(types.KindNotFound, "piece %s not found", piece.String())
		}
		return nil, fmt.Errorf("failed to read piece: %w", err)
	}
	var size int64
	if cfg.ByteRange.Start > 0 || cfg.ByteRange.End != nil {
		start := int64(cfg.ByteRange.Start)
		end := obj.Size() - 1
		if cfg.ByteRange.End != nil {
			end = int64(*cfg.ByteRange.End)
		}
		size = end - start + 1
	} else {
		size = obj.Size()
	}
	return &types.PieceReader{
		Size: size,
		Data: io.NopCloser(obj.Body()),
	}, nil
}<|MERGE_RESOLUTION|>--- conflicted
+++ resolved
@@ -26,11 +26,7 @@
 		}
 	}()
 
-<<<<<<< HEAD
-	getOptions := []blobstore.GetOption{}
-=======
 	var getOptions []blobstore.GetOption
->>>>>>> 2b45a15d
 	if cfg.ByteRange.Start > 0 || cfg.ByteRange.End != nil {
 		getOptions = append(getOptions, blobstore.WithRange(cfg.ByteRange.Start, cfg.ByteRange.End))
 	}
