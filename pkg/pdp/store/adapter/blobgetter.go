--- conflicted
+++ resolved
@@ -52,11 +52,7 @@
 	if err != nil {
 		return nil, fmt.Errorf("finding piece link for %s: %w", digestutil.Format(digest), err)
 	}
-<<<<<<< HEAD
-	readOptions := []types.ReadPieceOption{}
-=======
 	var readOptions []types.ReadPieceOption
->>>>>>> 2b45a15d
 	if cfg.ByteRange.Start > 0 || cfg.ByteRange.End != nil {
 		readOptions = append(readOptions, types.WithRange(cfg.ByteRange.Start, cfg.ByteRange.End))
 	}
