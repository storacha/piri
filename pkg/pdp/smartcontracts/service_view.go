--- conflicted
+++ resolved
@@ -16,16 +16,9 @@
 	GetDataSet(ctx context.Context, dataSetId *big.Int) (*DataSetInfo, error)
 	IsProviderApproved(ctx context.Context, providerId *big.Int) (bool, error)
 	NextPDPChallengeWindowStart(ctx context.Context, proofSetID *big.Int) (*big.Int, error)
-<<<<<<< HEAD
-	GetApprovedProviders(ctx context.Context, offset, limit *big.Int) ([]*big.Int, error)
-	GetAllApprovedProviders(ctx context.Context) ([]*big.Int, error)
-	GetMaxProvingPeriod(ctx context.Context) (*big.Int, error)
-	GetChallengeWindow(ctx context.Context) (*big.Int, error)
 
 	// not part of contract code, added for convience in testing and usage
 	Address() common.Address
-=======
->>>>>>> a5079b1f
 }
 
 // serviceContract provides helper functions for interacting with FilecoinWarmStorageServiceStateView
@@ -38,36 +31,15 @@
 
 // NewServiceView creates a new view contract helper
 // It first gets the view contract address from the main service contract, then connects to it
-<<<<<<< HEAD
 func NewServiceView(address common.Address, client bind.ContractBackend) (Service, error) {
-	// Get the main service contract
-	sc, err := bindings.NewFilecoinWarmStorageService(address, client)
+	// Connect to the view contract
+	viewContract, err := bindings.NewFilecoinWarmStorageServiceStateView(address, client)
 	if err != nil {
-		return nil, fmt.Errorf("failed to bind service contract: %w", err)
-	}
-
-	// Get the view contract address from the service contract
-	viewAddress, err := sc.ViewContractAddress(&bind.CallOpts{Context: context.TODO()})
-	if err != nil {
-		return nil, fmt.Errorf("failed to get view contract address: %w", err)
-	}
-
-	// Check if view contract address is set
-	if viewAddress == (common.Address{}) {
-		return nil, fmt.Errorf("view contract not set on service contract at %s", address.Hex())
-	}
-
-=======
-func NewServiceView(client bind.ContractBackend) (Service, error) {
->>>>>>> a5079b1f
-	// Connect to the view contract
-	viewContract, err := bindings.NewFilecoinWarmStorageServiceStateView(Addresses().ServiceView, client)
-	if err != nil {
-		return nil, fmt.Errorf("failed to bind view contract at %s: %w", Addresses().ServiceView, err)
+		return nil, fmt.Errorf("failed to bind view contract at %s: %w", address, err)
 	}
 
 	return &serviceContract{
-		address:      viewAddress,
+		address:      address,
 		viewContract: viewContract,
 		client:       client,
 	}, nil
@@ -159,54 +131,8 @@
 
 func (v *serviceContract) NextPDPChallengeWindowStart(ctx context.Context, proofSetID *big.Int) (*big.Int, error) {
 	return v.viewContract.NextPDPChallengeWindowStart(&bind.CallOpts{Context: ctx}, proofSetID)
-<<<<<<< HEAD
-}
-
-// GetApprovedProviders returns list of approved provider IDs with pagination
-// offset: starting index (0-based)
-// limit: maximum number of results to return
-func (v *serviceContract) GetApprovedProviders(ctx context.Context, offset, limit *big.Int) ([]*big.Int, error) {
-	providerIds, err := v.viewContract.GetApprovedProviders(&bind.CallOpts{Context: ctx}, offset, limit)
-	if err != nil {
-		return nil, fmt.Errorf("failed to get approved providers: %w", err)
-	}
-	return providerIds, nil
-}
-
-// GetAllApprovedProviders returns all approved provider IDs (convenience function)
-func (v *serviceContract) GetAllApprovedProviders(ctx context.Context) ([]*big.Int, error) {
-	// Get the total count first
-	count, err := v.viewContract.GetApprovedProvidersLength(&bind.CallOpts{Context: ctx})
-	if err != nil {
-		return nil, fmt.Errorf("failed to get approved providers count: %w", err)
-	}
-
-	// Get all providers in one call
-	// TODO if this list becomes long add pagination
-	return v.GetApprovedProviders(ctx, big.NewInt(0), count)
-}
-
-// GetMaxProvingPeriod returns the maximum proving period in epochs
-func (v *serviceContract) GetMaxProvingPeriod(ctx context.Context) (*big.Int, error) {
-	maxPeriod, err := v.viewContract.GetMaxProvingPeriod(&bind.CallOpts{Context: ctx})
-	if err != nil {
-		return nil, fmt.Errorf("failed to get max proving period: %w", err)
-	}
-	// Convert uint64 to *big.Int
-	return new(big.Int).SetUint64(maxPeriod), nil
-}
-
-// GetChallengeWindow returns the challenge window size in epochs
-func (v *serviceContract) GetChallengeWindow(ctx context.Context) (*big.Int, error) {
-	window, err := v.viewContract.ChallengeWindow(&bind.CallOpts{Context: ctx})
-	if err != nil {
-		return nil, fmt.Errorf("failed to get challenge window: %w", err)
-	}
-	return window, nil
 }
 
 func (v *serviceContract) Address() common.Address {
 	return v.address
-=======
->>>>>>> a5079b1f
 }