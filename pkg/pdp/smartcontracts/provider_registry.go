package smartcontracts

import (
	"context"
	"fmt"
	"math/big"

	"github.com/ethereum/go-ethereum/accounts/abi/bind"
	"github.com/ethereum/go-ethereum/common"
	"github.com/storacha/filecoin-services/go/bindings"
)

type Registry interface {
	IsRegisteredProvider(ctx context.Context, provider common.Address) (bool, error)
	GetProviderByAddress(ctx context.Context, provider common.Address) (*ProviderInfo, error)
<<<<<<< HEAD
	EncodePDPOffering(ctx context.Context, pdpOffering ServiceProviderRegistryStoragePDPOffering) ([]byte, error)

	// not part of contract code, added for convience in testing and usage
	Address() common.Address
=======
>>>>>>> a5079b1f
}

type ServiceProviderRegistryStoragePDPOffering struct {
	ServiceURL               string
	MinPieceSizeInBytes      *big.Int
	MaxPieceSizeInBytes      *big.Int
	IpniPiece                bool
	IpniIpfs                 bool
	StoragePricePerTibPerDay *big.Int
	MinProvingPeriodInEpochs *big.Int
	Location                 string
	PaymentTokenAddress      common.Address
}

type ProviderInfo struct {
	ID              *big.Int
	ServiceProvider common.Address
	Payee           common.Address
	Name            string
	Description     string
	IsActive        bool
}

type serviceProviderRegistry struct {
	address          common.Address
	registryContract *bindings.ServiceProviderRegistry
	client           bind.ContractBackend
}

func NewRegistry(address common.Address, client bind.ContractBackend) (Registry, error) {
	registryContract, err := bindings.NewServiceProviderRegistry(address, client)
	if err != nil {
		return nil, fmt.Errorf("failed to initialize registry contract: %w", err)
	}
	return &serviceProviderRegistry{
		address:          address,
		registryContract: registryContract,
		client:           client,
	}, nil
}

func (r *serviceProviderRegistry) IsRegisteredProvider(ctx context.Context, provider common.Address) (bool, error) {
	return r.registryContract.IsRegisteredProvider(&bind.CallOpts{Context: ctx}, provider)
}

func (r *serviceProviderRegistry) GetProviderByAddress(ctx context.Context, provider common.Address) (*ProviderInfo, error) {
	providerInfo, err := r.registryContract.GetProviderByAddress(&bind.CallOpts{Context: ctx}, provider)
	if err != nil {
		return nil, fmt.Errorf("failed to get provider by address: %w", err)
	}

	return &ProviderInfo{
		ID:              providerInfo.ProviderId,
		ServiceProvider: providerInfo.Info.ServiceProvider,
		Payee:           providerInfo.Info.Payee,
		Name:            providerInfo.Info.Name,
		Description:     providerInfo.Info.Description,
		IsActive:        providerInfo.Info.IsActive,
	}, nil
<<<<<<< HEAD
}

func (r *serviceProviderRegistry) EncodePDPOffering(ctx context.Context, pdpOffering ServiceProviderRegistryStoragePDPOffering) ([]byte, error) {
	return r.registryContract.EncodePDPOffering(&bind.CallOpts{Context: ctx}, bindings.ServiceProviderRegistryStoragePDPOffering{
		ServiceURL:                 pdpOffering.ServiceURL,
		MinPieceSizeInBytes:        pdpOffering.MinPieceSizeInBytes,
		MaxPieceSizeInBytes:        pdpOffering.MaxPieceSizeInBytes,
		IpniPiece:                  pdpOffering.IpniPiece,
		IpniIpfs:                   pdpOffering.IpniIpfs,
		StoragePricePerTibPerMonth: pdpOffering.StoragePricePerTibPerMonth,
		MinProvingPeriodInEpochs:   pdpOffering.MinProvingPeriodInEpochs,
		Location:                   pdpOffering.Location,
		PaymentTokenAddress:        pdpOffering.PaymentTokenAddress,
	})
}

func (r *serviceProviderRegistry) Address() common.Address {
	return r.address
=======
>>>>>>> a5079b1f
}<|MERGE_RESOLUTION|>--- conflicted
+++ resolved
@@ -13,13 +13,9 @@
 type Registry interface {
 	IsRegisteredProvider(ctx context.Context, provider common.Address) (bool, error)
 	GetProviderByAddress(ctx context.Context, provider common.Address) (*ProviderInfo, error)
-<<<<<<< HEAD
-	EncodePDPOffering(ctx context.Context, pdpOffering ServiceProviderRegistryStoragePDPOffering) ([]byte, error)
 
 	// not part of contract code, added for convience in testing and usage
 	Address() common.Address
-=======
->>>>>>> a5079b1f
 }
 
 type ServiceProviderRegistryStoragePDPOffering struct {
@@ -79,25 +75,8 @@
 		Description:     providerInfo.Info.Description,
 		IsActive:        providerInfo.Info.IsActive,
 	}, nil
-<<<<<<< HEAD
-}
-
-func (r *serviceProviderRegistry) EncodePDPOffering(ctx context.Context, pdpOffering ServiceProviderRegistryStoragePDPOffering) ([]byte, error) {
-	return r.registryContract.EncodePDPOffering(&bind.CallOpts{Context: ctx}, bindings.ServiceProviderRegistryStoragePDPOffering{
-		ServiceURL:                 pdpOffering.ServiceURL,
-		MinPieceSizeInBytes:        pdpOffering.MinPieceSizeInBytes,
-		MaxPieceSizeInBytes:        pdpOffering.MaxPieceSizeInBytes,
-		IpniPiece:                  pdpOffering.IpniPiece,
-		IpniIpfs:                   pdpOffering.IpniIpfs,
-		StoragePricePerTibPerMonth: pdpOffering.StoragePricePerTibPerMonth,
-		MinProvingPeriodInEpochs:   pdpOffering.MinProvingPeriodInEpochs,
-		Location:                   pdpOffering.Location,
-		PaymentTokenAddress:        pdpOffering.PaymentTokenAddress,
-	})
 }
 
 func (r *serviceProviderRegistry) Address() common.Address {
 	return r.address
-=======
->>>>>>> a5079b1f
 }