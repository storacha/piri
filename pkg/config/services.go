package config

import (
	"fmt"
	"net/url"
	"time"

	"github.com/ipni/go-libipni/maurl"
	"github.com/storacha/go-ucanto/client"
	"github.com/storacha/go-ucanto/core/delegation"
	"github.com/storacha/go-ucanto/did"
	ucanhttp "github.com/storacha/go-ucanto/transport/http"

	"github.com/storacha/piri/lib"
	"github.com/storacha/piri/pkg/config/app"
)

type ServicesConfig struct {
	ServicePrincipalMapping map[string]string `mapstructure:"principal_mapping" flag:"service-principal-mapping" toml:"principal_mapping,omitempty"`

	Indexer       IndexingServiceConfig      `mapstructure:"indexer" validate:"required" toml:"indexer,omitempty"`
	EgressTracker EgressTrackerServiceConfig `mapstructure:"etracker" toml:"etracker,omitempty"`
	Upload        UploadServiceConfig        `mapstructure:"upload" validate:"required" toml:"upload,omitempty"`
	Publisher     PublisherServiceConfig     `mapstructure:"publisher" validate:"required" toml:"publisher,omitempty"`
}

func (s ServicesConfig) Validate() error {
	return validateConfig(s)
}

func (s ServicesConfig) ToAppConfig(publicURL url.URL) (app.ExternalServicesConfig, error) {
	var (
		out app.ExternalServicesConfig
		err error
	)

	out.Upload, err = s.Upload.ToAppConfig()
	if err != nil {
		return app.ExternalServicesConfig{}, fmt.Errorf("creating upload service app config: %w", err)
	}
	out.Indexer, err = s.Indexer.ToAppConfig()
	if err != nil {
		return app.ExternalServicesConfig{}, fmt.Errorf("creating indexing service app config: %w", err)
	}
	out.EgressTracker, err = s.EgressTracker.ToAppConfig()
	if err != nil {
		return app.ExternalServicesConfig{}, fmt.Errorf("creating egress tracker service app config: %w", err)
	}

	out.Publisher, err = s.Publisher.ToAppConfig(publicURL)
	if err != nil {
		return app.ExternalServicesConfig{}, fmt.Errorf("creating publisher service app config: %w", err)
	}

	if s.ServicePrincipalMapping != nil {
		out.PrincipalMapping = s.ServicePrincipalMapping
	} else {
		out.PrincipalMapping = make(map[string]string)
	}

	return out, nil
}

type IndexingServiceConfig struct {
	DID   string `mapstructure:"did" validate:"required" flag:"indexing-service-did" toml:"did,omitempty"`
	URL   string `mapstructure:"url" validate:"required,url" flag:"indexing-service-url" toml:"url,omitempty"`
	Proof string `mapstructure:"proof" flag:"indexing-service-proof" toml:"proof,omitempty"`
}

func (s *IndexingServiceConfig) Validate() error {
	return validateConfig(s)
}

func (s *IndexingServiceConfig) ToAppConfig() (app.IndexingServiceConfig, error) {
	sdid, err := did.Parse(s.DID)
	if err != nil {
		return app.IndexingServiceConfig{}, fmt.Errorf("parsing indexing service DID: %w", err)
	}
	surl, err := url.Parse(s.URL)
	if err != nil {
		return app.IndexingServiceConfig{}, fmt.Errorf("parsing indexing service URL: %w", err)
	}
	schannel := ucanhttp.NewChannel(surl)
	sconn, err := client.NewConnection(sdid, schannel)
	if err != nil {
		return app.IndexingServiceConfig{}, fmt.Errorf("creating indexing service connection: %w", err)
	}
	out := app.IndexingServiceConfig{
		Connection: sconn,
	}
	// Parse indexing service proofs if provided
	if s.Proof != "" {
		dlg, err := delegation.Parse(s.Proof)
		if err != nil {
			return app.IndexingServiceConfig{}, fmt.Errorf("parsing indexing service proof: %w", err)
		}
		out.Proofs = delegation.Proofs{delegation.FromDelegation(dlg)}
	} else {
		// TODO(forrest): in the event a node is run without an indexing service proof, it will
		// almost always fail to index...obviously.
		// The TODO here is one of:
		//   1. Fail to start the node (will be annoying for testing
		//   2. Return an app config with a nil indexing service connection
		//      dependencies of this config are usually fine with a nil connection, as they check it before use.
		log.Warn("no indexing service proof provided, indexing will likely fail, please provide indexing proof")
	}
	return out, nil
}

<<<<<<< HEAD
type EgressTrackingServiceConfig struct {
	DID              string `mapstructure:"did" flag:"egress-tracking-service-did" toml:"did,omitempty"`
	URL              string `mapstructure:"url" flag:"egress-tracking-service-url" toml:"url,omitempty"`
	ReceiptsEndpoint string `mapstructure:"receipts_endpoint" flag:"egress-tracking-service-receipts-endpoint" toml:"receipts_endpoint,omitempty"`
	Proof            string `mapstructure:"proof" flag:"egress-tracking-service-proof" toml:"proof,omitempty"`
=======
type EgressTrackerServiceConfig struct {
	DID   string `mapstructure:"did" flag:"egress-tracker-service-did" toml:"did,omitempty"`
	URL   string `mapstructure:"url" flag:"egress-tracker-service-url" toml:"url,omitempty"`
	Proof string `mapstructure:"proof" flag:"egress-tracker-service-proof" toml:"proof,omitempty"`
>>>>>>> 3c25095e
}

func (c *EgressTrackerServiceConfig) Validate() error {
	return validateConfig(c)
}

func (c *EgressTrackerServiceConfig) ToAppConfig() (app.EgressTrackerServiceConfig, error) {
	if c.DID == "" {
		log.Warn("no egress tracker service DID provided, egress tracker is disabled")
		return app.EgressTrackerServiceConfig{}, nil
	}

	if c.URL == "" {
		log.Warn("no egress tracker service URL provided, egress tracker is disabled")
		return app.EgressTrackerServiceConfig{}, nil
	}

	sdid, err := did.Parse(c.DID)
	if err != nil {
		return app.EgressTrackerServiceConfig{}, fmt.Errorf("parsing egress tracker service DID: %w", err)
	}

	surl, err := url.Parse(c.URL)
	if err != nil {
		return app.EgressTrackerServiceConfig{}, fmt.Errorf("parsing egress tracker service URL: %w", err)
	}

	schannel := ucanhttp.NewChannel(surl)
	sconn, err := client.NewConnection(sdid, schannel)
	if err != nil {
		return app.EgressTrackerServiceConfig{}, fmt.Errorf("creating egress tracker service connection: %w", err)
	}

<<<<<<< HEAD
	receiptsEndpoint, err := url.Parse(c.ReceiptsEndpoint)
	if err != nil {
		return app.EgressTrackingServiceConfig{}, fmt.Errorf("parsing egress tracking service receipts endpoint: %w", err)
	}

	out := app.EgressTrackingServiceConfig{
		Connection:           sconn,
		ReceiptsEndpoint:     receiptsEndpoint,
		CleanupCheckInterval: 1 * time.Hour,
=======
	out := app.EgressTrackerServiceConfig{
		Connection: sconn,
>>>>>>> 3c25095e
	}

	// Parse egress tracker service proofs if provided
	if c.Proof != "" {
		dlg, err := delegation.Parse(c.Proof)
		if err != nil {
			return app.EgressTrackerServiceConfig{}, fmt.Errorf("parsing egress tracker service proof: %w", err)
		}
		out.Proofs = delegation.Proofs{delegation.FromDelegation(dlg)}
	} else {
		log.Warn("no egress tracker service proof provided, egress tracking is disabled")
	}

	return out, nil
}

type UploadServiceConfig struct {
	DID string `mapstructure:"did" validate:"required" flag:"upload-service-did" toml:"did,omitempty"`
	URL string `mapstructure:"url" validate:"required,url" flag:"upload-service-url" toml:"url,omitempty"`
}

func (s *UploadServiceConfig) Validate() error {
	return validateConfig(s)
}

func (s *UploadServiceConfig) ToAppConfig() (app.UploadServiceConfig, error) {
	sdid, err := did.Parse(s.DID)
	if err != nil {
		return app.UploadServiceConfig{}, fmt.Errorf("parsing indexing service DID: %w", err)
	}
	surl, err := url.Parse(s.URL)
	if err != nil {
		return app.UploadServiceConfig{}, fmt.Errorf("parsing indexing service URL: %w", err)
	}
	schannel := ucanhttp.NewChannel(surl)
	sconn, err := client.NewConnection(sdid, schannel)
	if err != nil {
		return app.UploadServiceConfig{}, fmt.Errorf("creating indexing service connection: %w", err)
	}
	return app.UploadServiceConfig{
		Connection: sconn,
	}, nil
}

type PublisherServiceConfig struct {
	AnnounceURLs []string `mapstructure:"ipni_announce_urls" validate:"required,min=1,dive,url" flag:"ipni-announce-urls" toml:"ipni_announce_urls,omitempty"`
}

func (s *PublisherServiceConfig) Validate() error {
	return validateConfig(s)
}

func (s *PublisherServiceConfig) ToAppConfig(publicURL url.URL) (app.PublisherServiceConfig, error) {
	pubMaddr, err := maurl.FromURL(&publicURL)
	if err != nil {
		return app.PublisherServiceConfig{}, fmt.Errorf("converting public URL to multiaddr: %w", err)
	}

	// Parse IPNI announce URLs
	var announceURLs []url.URL
	for _, s := range s.AnnounceURLs {
		u, err := url.Parse(s)
		if err != nil {
			return app.PublisherServiceConfig{}, fmt.Errorf("parsing IPNI announce URL %s: %w", s, err)
		}
		announceURLs = append(announceURLs, *u)
	}

	pdpEndpoint, err := maurl.FromURL(&publicURL)
	if err != nil {
		return app.PublisherServiceConfig{}, fmt.Errorf("converting PDP URL to multiaddr: %w", err)
	}
	blobMaddr, err := lib.JoinHTTPPath(pdpEndpoint, "piece/{blobCID}")
	if err != nil {
		return app.PublisherServiceConfig{}, fmt.Errorf("creating blob multiaddr: %w", err)
	}
	return app.PublisherServiceConfig{
		PublicMaddr:   pubMaddr,
		AnnounceMaddr: pubMaddr,
		AnnounceURLs:  announceURLs,
		BlobMaddr:     blobMaddr,
	}, nil
}<|MERGE_RESOLUTION|>--- conflicted
+++ resolved
@@ -107,18 +107,11 @@
 	return out, nil
 }
 
-<<<<<<< HEAD
-type EgressTrackingServiceConfig struct {
-	DID              string `mapstructure:"did" flag:"egress-tracking-service-did" toml:"did,omitempty"`
-	URL              string `mapstructure:"url" flag:"egress-tracking-service-url" toml:"url,omitempty"`
-	ReceiptsEndpoint string `mapstructure:"receipts_endpoint" flag:"egress-tracking-service-receipts-endpoint" toml:"receipts_endpoint,omitempty"`
-	Proof            string `mapstructure:"proof" flag:"egress-tracking-service-proof" toml:"proof,omitempty"`
-=======
 type EgressTrackerServiceConfig struct {
-	DID   string `mapstructure:"did" flag:"egress-tracker-service-did" toml:"did,omitempty"`
-	URL   string `mapstructure:"url" flag:"egress-tracker-service-url" toml:"url,omitempty"`
-	Proof string `mapstructure:"proof" flag:"egress-tracker-service-proof" toml:"proof,omitempty"`
->>>>>>> 3c25095e
+	DID              string `mapstructure:"did" flag:"egress-tracker-service-did" toml:"did,omitempty"`
+	URL              string `mapstructure:"url" flag:"egress-tracker-service-url" toml:"url,omitempty"`
+	ReceiptsEndpoint string `mapstructure:"receipts_endpoint" flag:"egress-tracker-service-receipts-endpoint" toml:"receipts_endpoint,omitempty"`
+	Proof            string `mapstructure:"proof" flag:"egress-tracker-service-proof" toml:"proof,omitempty"`
 }
 
 func (c *EgressTrackerServiceConfig) Validate() error {
@@ -152,20 +145,15 @@
 		return app.EgressTrackerServiceConfig{}, fmt.Errorf("creating egress tracker service connection: %w", err)
 	}
 
-<<<<<<< HEAD
 	receiptsEndpoint, err := url.Parse(c.ReceiptsEndpoint)
 	if err != nil {
-		return app.EgressTrackingServiceConfig{}, fmt.Errorf("parsing egress tracking service receipts endpoint: %w", err)
-	}
-
-	out := app.EgressTrackingServiceConfig{
+		return app.EgressTrackerServiceConfig{}, fmt.Errorf("parsing egress tracker service receipts endpoint: %w", err)
+	}
+
+	out := app.EgressTrackerServiceConfig{
 		Connection:           sconn,
 		ReceiptsEndpoint:     receiptsEndpoint,
 		CleanupCheckInterval: 1 * time.Hour,
-=======
-	out := app.EgressTrackerServiceConfig{
-		Connection: sconn,
->>>>>>> 3c25095e
 	}
 
 	// Parse egress tracker service proofs if provided
