--- conflicted
+++ resolved
@@ -25,17 +25,11 @@
 	Proofs     delegation.Proofs
 }
 
-<<<<<<< HEAD
-type EgressTrackingServiceConfig struct {
+type EgressTrackerServiceConfig struct {
 	Connection           client.Connection
 	Proofs               delegation.Proofs
 	ReceiptsEndpoint     *url.URL
 	CleanupCheckInterval time.Duration
-=======
-type EgressTrackerServiceConfig struct {
-	Connection client.Connection
-	Proofs     delegation.Proofs
->>>>>>> 3c25095e
 }
 
 type UploadServiceConfig struct {
