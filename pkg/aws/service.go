--- conflicted
+++ resolved
@@ -397,14 +397,8 @@
 		}
 		blobAddr, err = lib.JoinHTTPPath(curioAddr, "piece/{blobCID}")
 		if err != nil {
-<<<<<<< HEAD
 			return nil, fmt.Errorf("joining blob path to PDP multiaddr: %w", err)
 		}
-=======
-			return nil, fmt.Errorf("parsing piece addr for pdp server: %w", err)
-		}
-		blobAddr = multiaddr.Join(pdpAddr, pieceAddr)
->>>>>>> f989445b
 	}
 
 	if cfg.BlobStoreBucketKeyPattern != "" {
