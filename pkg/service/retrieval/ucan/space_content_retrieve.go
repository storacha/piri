--- conflicted
+++ resolved
@@ -48,15 +48,9 @@
 				end := nb.Range.End
 
 				log := log.With(
-<<<<<<< HEAD
-					"client", inv.Issuer().DID().String(),
-					"ability", content.RetrieveAbility,
-					"space", space.String(),
-=======
 					"iss", inv.Issuer().DID().String(),
 					"can", content.RetrieveAbility,
 					"with", space.String(),
->>>>>>> 2b45a15d
 					"digest", digestStr,
 					"range", fmt.Sprintf("%d-%d", start, end),
 				)
