package egresstracking

import (
	"context"
	"io"
	"net/http"
	"net/http/httptest"
	"net/url"
	"sync"
	"testing"

	"github.com/ipfs/go-cid"
	"github.com/ipfs/go-datastore"
	cidlink "github.com/ipld/go-ipld-prime/linking/cid"
	"github.com/storacha/go-libstoracha/capabilities/space/content"
	"github.com/storacha/go-libstoracha/capabilities/space/egress"
	captypes "github.com/storacha/go-libstoracha/capabilities/types"
	"github.com/storacha/go-libstoracha/testutil"
	"github.com/storacha/go-ucanto/client"
	"github.com/storacha/go-ucanto/core/delegation"
	"github.com/storacha/go-ucanto/core/invocation"
	"github.com/storacha/go-ucanto/core/receipt"
	"github.com/storacha/go-ucanto/core/receipt/fx"
	"github.com/storacha/go-ucanto/core/receipt/ran"
	"github.com/storacha/go-ucanto/core/result"
	"github.com/storacha/go-ucanto/core/result/failure"
	fdm "github.com/storacha/go-ucanto/core/result/failure/datamodel"
	ucanserver "github.com/storacha/go-ucanto/server"
	ucanhttp "github.com/storacha/go-ucanto/transport/http"
	"github.com/storacha/go-ucanto/ucan"
	"github.com/storacha/piri/pkg/client/receipts"
	"github.com/storacha/piri/pkg/store/consolidationstore"
	"github.com/storacha/piri/pkg/store/retrievaljournal"
	"github.com/stretchr/testify/require"
)

func TestAddReceipt(t *testing.T) {
	thisNode := testutil.RandomSigner(t)

	// Create mock UCAN server
	mockServer := NewMockEgressTrackerServer(t)

	// Create a test batch endpoint
	batchEndpoint, err := url.Parse("http://storage.node/receipts/{cid}")
	require.NoError(t, err)

	// Create egress tracker proof
	eTrackerDlg, err := delegation.Delegate(
		testutil.Service,
		thisNode,
		[]ucan.Capability[ucan.NoCaveats]{
			ucan.NewCapability(
				egress.TrackAbility,
				testutil.Service.DID().String(),
				ucan.NoCaveats{},
			),
		},
		delegation.WithNoExpiration(),
	)
	require.NoError(t, err)

	// Setup egress tracker connection
	eTrackerURL, err := url.Parse(mockServer.URL())
	require.NoError(t, err)
	ch := ucanhttp.NewChannel(eTrackerURL)
	eTrackerConn, err := client.NewConnection(testutil.Service, ch)
	require.NoError(t, err)

	t.Run("enqueues an egress track task on full batches", func(t *testing.T) {
		// Create a test journal
		tempDir := t.TempDir()
		journal, err := retrievaljournal.NewFSJournal(tempDir, 100) // 100 bytes batch size
		require.NoError(t, err)
		queue := NewMockEgressTrackingQueue(t)

		// Create consolidation store (in-memory for tests)
		consolidationStore := consolidationstore.New(datastore.NewMapDatastore())

		// Create receipts endpoint (dummy for tests)
		receiptsEndpoint, err := url.Parse("http://localhost:8080/receipts")
		rcptsClient := receipts.NewClient(receiptsEndpoint)
		require.NoError(t, err)

		// Create service
		service, err := New(
			thisNode,
			eTrackerConn,
			delegation.Proofs{delegation.FromDelegation(eTrackerDlg)},
			batchEndpoint,
<<<<<<< HEAD
			store,
			consolidationStore,
=======
			journal,
>>>>>>> 53fce175
			queue,
			rcptsClient,
			0, // cleanup disabled for tests
		)
		require.NoError(t, err)

		// Create a test receipt
		rcpt := createTestReceipt(t, testutil.Alice, thisNode)

		// Test adding a receipt. Max batch size is 100 bytes, so this should trigger a batch rotation.
		err = service.AddReceipt(t.Context(), rcpt)
		require.NoError(t, err)

		// Verify the batch was sent to the egress tracker
		require.Len(t, mockServer.Invocations(), 1, "expected one egress track invocation")
		require.Len(t, mockServer.BatchCIDs(), 1, "expected one batch CID")

		mockServer.Reset()
	})
<<<<<<< HEAD

	t.Run("concurrent addition", func(t *testing.T) {
		tempDir := t.TempDir()
		store, err := retrievaljournal.NewFSJournal(tempDir, 1024)
		require.NoError(t, err)
		queue := NewMockEgressTrackingQueue(t)

		// Create consolidation store (in-memory for tests)
		consolidationStore := consolidationstore.New(datastore.NewMapDatastore())

		// Create receipts endpoint (dummy for tests)
		receiptsEndpoint, err := url.Parse("http://localhost:8080/receipts")
		rcptsClient := receipts.NewClient(receiptsEndpoint)
		require.NoError(t, err)

		// Create service
		service, err := New(
			thisNode,
			eTrackerConn,
			delegation.Proofs{delegation.FromDelegation(eTrackerDlg)},
			batchEndpoint,
			store,
			consolidationStore,
			queue,
			rcptsClient,
			0, // cleanup disabled for tests
		)
		require.NoError(t, err)

		var wg sync.WaitGroup
		numReceipts := 10

		// Create multiple goroutines to add receipts concurrently
		for range numReceipts {
			wg.Add(1)
			go func() {
				defer wg.Done()
				rcpt := createTestReceipt(t, testutil.Alice, thisNode)
				err := service.AddReceipt(t.Context(), rcpt)
				require.NoError(t, err)
			}()
		}

		wg.Wait()

		// Verify the egress tracker was invoked
		require.True(t, len(mockServer.Invocations()) > 0, "no egress track invocations sent")
	})
=======
>>>>>>> 53fce175
}

func createTestReceipt(t *testing.T, client ucan.Signer, node ucan.Signer) receipt.Receipt[content.RetrieveOk, fdm.FailureModel] {
	space := testutil.RandomDID(t)
	inv, err := content.Retrieve.Invoke(
		client,
		node,
		space.String(),
		content.RetrieveCaveats{
			Blob: content.BlobDigest{
				Digest: testutil.RandomMultihash(t),
			},
			Range: content.Range{
				Start: 1024,
				End:   2048,
			},
		},
	)
	require.NoError(t, err)

	ran := ran.FromInvocation(inv)
	ok := result.Ok[content.RetrieveOk, failure.IPLDBuilderFailure](content.RetrieveOk{})
	rcpt, err := receipt.Issue(
		node,
		ok,
		ran,
	)
	require.NoError(t, err)

	retrieveRcpt, err := receipt.Rebind[content.RetrieveOk, fdm.FailureModel](rcpt, content.RetrieveOkType(), fdm.FailureType(), captypes.Converters...)
	require.NoError(t, err)

	return retrieveRcpt
}

type MockEgressTrackingQueue struct {
	t  *testing.T
	fn func(ctx context.Context, batchCID cid.Cid) error
}

func NewMockEgressTrackingQueue(t *testing.T) *MockEgressTrackingQueue {
	return &MockEgressTrackingQueue{t: t}
}

func (m *MockEgressTrackingQueue) Register(fn func(ctx context.Context, batchCID cid.Cid) error) error {
	m.fn = fn
	return nil
}

func (m *MockEgressTrackingQueue) Enqueue(ctx context.Context, batchCID cid.Cid) error {
	if m.fn == nil {
		m.t.Fatal("no enqueue function registered")
	}
	return m.fn(ctx, batchCID)
}

// MockEgressTrackerServer is a mock UCAN server that handles egress track invocations
type MockEgressTrackerServer struct {
	server *httptest.Server
	mu     sync.Mutex
	t      *testing.T

	// Track invocations
	invocations []invocation.Invocation
	batchCIDs   []cid.Cid
}

// NewMockEgressTrackerServer creates a new mock UCAN server for testing
func NewMockEgressTrackerServer(t *testing.T) *MockEgressTrackerServer {
	m := &MockEgressTrackerServer{
		t:           t,
		invocations: make([]invocation.Invocation, 0),
		batchCIDs:   make([]cid.Cid, 0),
	}

	ucansrv, err := ucanserver.NewServer(testutil.Service, m.egressTrack())
	if err != nil {
		t.Fatalf("failed to create UCAN server: %v", err)
	}

	mux := http.NewServeMux()
	mux.HandleFunc("/", m.ucanHandler(ucansrv))

	m.server = httptest.NewServer(mux)
	t.Cleanup(m.server.Close)

	return m
}

// URL returns the base URL of the mock server
func (m *MockEgressTrackerServer) URL() string {
	return m.server.URL
}

// Reset clears all recorded invocations
func (m *MockEgressTrackerServer) Reset() {
	m.mu.Lock()
	defer m.mu.Unlock()
	m.invocations = m.invocations[:0]
	m.batchCIDs = m.batchCIDs[:0]
}

// handleTrack handles the space/egress/track UCAN invocation
func (m *MockEgressTrackerServer) egressTrack() ucanserver.Option {
	return ucanserver.WithServiceMethod(
		egress.TrackAbility,
		ucanserver.Provide(
			egress.Track,
			func(
				ctx context.Context,
				cap ucan.Capability[egress.TrackCaveats],
				inv invocation.Invocation,
				iCtx ucanserver.InvocationContext,
			) (result.Result[egress.TrackOk, failure.IPLDBuilderFailure], fx.Effects, error) {
				// Record the invocation and batch CID
				m.mu.Lock()
				defer m.mu.Unlock()

				m.invocations = append(m.invocations, inv)
				m.batchCIDs = append(m.batchCIDs, cap.Nb().Receipts.(cidlink.Link).Cid)

				return result.Ok[egress.TrackOk, failure.IPLDBuilderFailure](egress.TrackOk{}), nil, nil
			},
		),
	)
}

func (m *MockEgressTrackerServer) ucanHandler(srv ucanserver.ServerView[ucanserver.Service]) http.HandlerFunc {
	return func(w http.ResponseWriter, r *http.Request) {
		res, err := srv.Request(r.Context(), ucanhttp.NewRequest(r.Body, r.Header))
		if err != nil {
			w.WriteHeader(http.StatusInternalServerError)
			return
		}

		for key, vals := range res.Headers() {
			for _, v := range vals {
				w.Header().Add(key, v)
			}
		}

		// content type is empty as it will have been set by ucanto transport codec
		w.WriteHeader(res.Status())
		respBody, err := io.ReadAll(res.Body())
		if err != nil {
			w.WriteHeader(http.StatusInternalServerError)
			return
		}
		w.Write(respBody)
	}
}

// Invocations returns all recorded invocations
func (m *MockEgressTrackerServer) Invocations() []invocation.Invocation {
	m.mu.Lock()
	defer m.mu.Unlock()
	return append([]invocation.Invocation{}, m.invocations...)
}

// BatchCIDs returns all recorded batch CIDs
func (m *MockEgressTrackerServer) BatchCIDs() []cid.Cid {
	m.mu.Lock()
	defer m.mu.Unlock()
	return append([]cid.Cid{}, m.batchCIDs...)
}<|MERGE_RESOLUTION|>--- conflicted
+++ resolved
@@ -87,12 +87,8 @@
 			eTrackerConn,
 			delegation.Proofs{delegation.FromDelegation(eTrackerDlg)},
 			batchEndpoint,
-<<<<<<< HEAD
-			store,
+			journal,
 			consolidationStore,
-=======
-			journal,
->>>>>>> 53fce175
 			queue,
 			rcptsClient,
 			0, // cleanup disabled for tests
@@ -112,11 +108,10 @@
 
 		mockServer.Reset()
 	})
-<<<<<<< HEAD
 
 	t.Run("concurrent addition", func(t *testing.T) {
 		tempDir := t.TempDir()
-		store, err := retrievaljournal.NewFSJournal(tempDir, 1024)
+		journal, err := retrievaljournal.NewFSJournal(tempDir, 1024)
 		require.NoError(t, err)
 		queue := NewMockEgressTrackingQueue(t)
 
@@ -134,7 +129,7 @@
 			eTrackerConn,
 			delegation.Proofs{delegation.FromDelegation(eTrackerDlg)},
 			batchEndpoint,
-			store,
+			journal,
 			consolidationStore,
 			queue,
 			rcptsClient,
@@ -161,8 +156,6 @@
 		// Verify the egress tracker was invoked
 		require.True(t, len(mockServer.Invocations()) > 0, "no egress track invocations sent")
 	})
-=======
->>>>>>> 53fce175
 }
 
 func createTestReceipt(t *testing.T, client ucan.Signer, node ucan.Signer) receipt.Receipt[content.RetrieveOk, fdm.FailureModel] {
