--- conflicted
+++ resolved
@@ -439,11 +439,7 @@
 
 			appConfig := piritestutil.NewTestConfig(t,
 				piritestutil.WithSigner(testutil.Alice),
-<<<<<<< HEAD
-				piritestutil.WithUploadServiceConfig(testutil.Service.DID(), uploadServiceURL),
-=======
 				piritestutil.WithUploadServiceConfig(testutil.WebService.DID(), uploadServiceURL),
->>>>>>> 0cc25cd6
 			)
 
 			testApp := fxtest.New(t,
