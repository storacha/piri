package pdp

import (
	"fmt"

	"github.com/storacha/filecoin-services/go/eip712"
	"go.uber.org/fx"
	"gorm.io/gorm"

	signerimpl "github.com/storacha/piri-signing-service/pkg/inprocess"
	signingservice "github.com/storacha/piri-signing-service/pkg/signer"
	signertypes "github.com/storacha/piri-signing-service/pkg/types"

	"github.com/storacha/piri/pkg/config/app"
	echofx "github.com/storacha/piri/pkg/fx/echo"
	"github.com/storacha/piri/pkg/pdp"
	"github.com/storacha/piri/pkg/pdp/aggregation/commp"
	"github.com/storacha/piri/pkg/pdp/chainsched"
	"github.com/storacha/piri/pkg/pdp/ethereum"
	"github.com/storacha/piri/pkg/pdp/httpapi/server"
	"github.com/storacha/piri/pkg/pdp/scheduler"
	"github.com/storacha/piri/pkg/pdp/service"
	"github.com/storacha/piri/pkg/pdp/smartcontracts"
	"github.com/storacha/piri/pkg/pdp/types"
	"github.com/storacha/piri/pkg/service/proofs"
	"github.com/storacha/piri/pkg/service/signer"
	"github.com/storacha/piri/pkg/store/acceptancestore"
	"github.com/storacha/piri/pkg/store/blobstore"
	"github.com/storacha/piri/pkg/store/receiptstore"
)

var Module = fx.Module("pdp-service",
	fx.Provide(
		eip712.NewExtraDataEncoder,
		ProvideSigningService,
		fx.Annotate(
			ProvidePDPService,
			fx.As(fx.Self()),      // provide service as concrete type
			fx.As(new(types.API)), // also provide the server as the interface(s) it implements
			fx.As(new(types.ProofSetAPI)),
			fx.As(new(types.PieceAPI)),
			fx.As(new(types.PieceWriterAPI)),
			fx.As(new(types.PieceCommPAPI)),
		),
		fx.Annotate(
			ProvideProofSetIDProvider,
		),

		fx.Annotate(
			ProvideTODOPDPImplInterface,
			fx.As(new(pdp.PDP)),
		),
		fx.Annotate(
			server.NewPDPHandler,
			fx.As(new(echofx.RouteRegistrar)),
			fx.ResultTags(`group:"route_registrar"`),
		),
	),
)

// TODO(forrest): this interface and it's impls need to be removed, renamed, or merged with the blob interface
type TODO_PDP_Impl struct {
	commpCalc commp.Calculator
	api       types.PieceAPI
}

func (s *TODO_PDP_Impl) CommpCalculate() commp.Calculator {
	return s.commpCalc
}

func (s *TODO_PDP_Impl) API() types.PieceAPI {
	return s.api
}

var _ pdp.PDP = (*TODO_PDP_Impl)(nil)

func ProvideTODOPDPImplInterface(service types.API, commpCalc commp.Calculator, cfg app.AppConfig) (*TODO_PDP_Impl, error) {
	return &TODO_PDP_Impl{
		commpCalc: commpCalc,
		api:       service,
	}, nil
}

type Params struct {
	fx.In

	ID               app.IdentityConfig
	ServerConfig     app.ServerConfig
	DB               *gorm.DB `name:"engine_db"`
	Config           app.PDPServiceConfig
	BlobStore        blobstore.PDPStore
	AcceptanceStore  acceptancestore.AcceptanceStore
	ReceiptStore     receiptstore.ReceiptStore
	Resolver         types.PieceResolverAPI
	Reader           types.PieceReaderAPI
	Sender           ethereum.Sender
	Engine           *scheduler.TaskEngine
	ChainScheduler   *chainsched.Scheduler
	ChainClient      service.ChainClient
	SigningService   signertypes.SigningService
	ExtraDataEncoder *eip712.ExtraDataEncoder
	Verifier         smartcontracts.Verifier
	Service          smartcontracts.Service
	Registry         smartcontracts.Registry
}

func ProvidePDPService(params Params) (*service.PDPService, error) {
	return service.New(
		params.ID.Signer,
		params.ServerConfig.PublicURL,
		params.DB,
<<<<<<< HEAD
		params.Config,
		params.Store,
		params.Stash,
=======
		params.Config.OwnerAddress,
		params.BlobStore,
		params.AcceptanceStore,
		params.ReceiptStore,
		params.Resolver,
		params.Reader,
>>>>>>> a5079b1f
		params.Sender,
		params.Engine,
		params.ChainScheduler,
		params.ChainClient,
		params.SigningService,
		params.ExtraDataEncoder,
		params.Verifier,
		params.Service,
		params.Registry,
	)
}

func ProvideProofSetIDProvider(cfg app.UCANServiceConfig) (types.ProofSetIDProvider, error) {
	return &service.ConfiguredProofSetProvider{ID: cfg.ProofSetID}, nil
}

<<<<<<< HEAD
func ProviderSigningService(cfg app.PDPServiceConfig) (signer.SigningService, error) {
	if cfg.SigningServiceConfig.Endpoint != nil {
		return signerclient.New(cfg.SigningServiceConfig.Endpoint.String()), nil
	} else if cfg.SigningServiceConfig.PrivateKey != nil {
=======
func ProvideSigningService(cfg app.SigningServiceConfig, proofService proofs.ProofService) (signertypes.SigningService, error) {
	if cfg.Connection != nil {
		return signer.NewProofServiceSigner(cfg.Connection, proofService), nil
	} else if cfg.PrivateKey != nil {
>>>>>>> a5079b1f
		s := signingservice.NewSigner(
			cfg.SigningServiceConfig.PrivateKey,
			cfg.ChainID,
			cfg.Contracts.Service,
		)
		return signerimpl.New(s), nil
	}

	return nil, fmt.Errorf("no signer configured")
}<|MERGE_RESOLUTION|>--- conflicted
+++ resolved
@@ -106,21 +106,15 @@
 
 func ProvidePDPService(params Params) (*service.PDPService, error) {
 	return service.New(
+		params.Config,
 		params.ID.Signer,
 		params.ServerConfig.PublicURL,
 		params.DB,
-<<<<<<< HEAD
-		params.Config,
-		params.Store,
-		params.Stash,
-=======
-		params.Config.OwnerAddress,
 		params.BlobStore,
 		params.AcceptanceStore,
 		params.ReceiptStore,
 		params.Resolver,
 		params.Reader,
->>>>>>> a5079b1f
 		params.Sender,
 		params.Engine,
 		params.ChainScheduler,
@@ -137,19 +131,12 @@
 	return &service.ConfiguredProofSetProvider{ID: cfg.ProofSetID}, nil
 }
 
-<<<<<<< HEAD
-func ProviderSigningService(cfg app.PDPServiceConfig) (signer.SigningService, error) {
-	if cfg.SigningServiceConfig.Endpoint != nil {
-		return signerclient.New(cfg.SigningServiceConfig.Endpoint.String()), nil
-	} else if cfg.SigningServiceConfig.PrivateKey != nil {
-=======
-func ProvideSigningService(cfg app.SigningServiceConfig, proofService proofs.ProofService) (signertypes.SigningService, error) {
-	if cfg.Connection != nil {
-		return signer.NewProofServiceSigner(cfg.Connection, proofService), nil
-	} else if cfg.PrivateKey != nil {
->>>>>>> a5079b1f
+func ProvideSigningService(cfg app.PDPServiceConfig, proofService proofs.ProofService) (signertypes.SigningService, error) {
+	if cfg.SigningService.Connection != nil {
+		return signer.NewProofServiceSigner(cfg.SigningService.Connection, proofService), nil
+	} else if cfg.SigningService.PrivateKey != nil {
 		s := signingservice.NewSigner(
-			cfg.SigningServiceConfig.PrivateKey,
+			cfg.SigningService.PrivateKey,
 			cfg.ChainID,
 			cfg.Contracts.Service,
 		)
