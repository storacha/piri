--- conflicted
+++ resolved
@@ -57,16 +57,11 @@
 	EgressTrackerServiceURL *url.URL
 	UploadServiceURL        *url.URL
 	UploadServiceDID        did.DID
+	SigningServiceURL       *url.URL
+	SigningServiceDID       did.DID
+	RegistrarServiceURL     *url.URL
 	PrincipalMapping        map[string]string
-<<<<<<< HEAD
-	SigningServiceEndpoint  *url.URL
-	RegistrarServiceURL     *url.URL
-}
-=======
-	SigningServiceDID       did.DID
-	SigningServiceURL       *url.URL
-)
->>>>>>> a5079b1f
+}
 
 // SmartContractSettings holds the smart contract configuration for a network
 type SmartContractSettings struct {
@@ -87,7 +82,6 @@
 // URL of the original and best IPNI node cid.contact.
 var defaultIPNIAnnounceURL = lo.Must(url.Parse("https://cid.contact/announce"))
 
-<<<<<<< HEAD
 // Forge Production service preset values (default)
 func forgeProdServiceSettings() ServiceSettings {
 	forgeProdStorachaIPNIAnnounceURL := lo.Must(url.Parse("https://ipni.forge.storacha.network"))
@@ -108,7 +102,9 @@
 		forgeProdEgressTrackerServiceDID.String(): "did:key:z6MkuGS213fJGP7qGRG8Pn9mffCDU2vXgnSRY4JL1sumgpFX",
 	}
 
+	forgeProdSigningServiceDID := lo.Must(did.Parse("did:web:signer.forge.storacha.network"))
 	forgeProdSigningServiceURL := lo.Must(url.Parse("https://signer.forge.storacha.network"))
+
 	forgeProdRegistrarServiceURL := lo.Must(url.Parse("https://registrar.forge.storacha.network"))
 
 	return ServiceSettings{
@@ -119,42 +115,10 @@
 		EgressTrackerServiceDID: forgeProdEgressTrackerServiceDID,
 		UploadServiceURL:        forgeProdUploadServiceURL,
 		UploadServiceDID:        forgeProdUploadServiceDID,
+		SigningServiceURL:       forgeProdSigningServiceURL,
+		SigningServiceDID:       forgeProdSigningServiceDID,
+		RegistrarServiceURL:     forgeProdRegistrarServiceURL,
 		PrincipalMapping:        forgeProdPrincipalMapping,
-		SigningServiceEndpoint:  forgeProdSigningServiceURL,
-		RegistrarServiceURL:     forgeProdRegistrarServiceURL,
-=======
-func init() {
-	switch os.Getenv(PresetsEnvVar) {
-	case "prod":
-		IPNIAnnounceURLs = prodIPNIAnnounceURLs
-		IndexingServiceURL = prodIndexingServiceURL
-		IndexingServiceDID = prodIndexingServiceDID
-		EgressTrackerServiceURL = prodEgressTrackerServiceURL
-		EgressTrackerServiceDID = prodEgressTrackerServiceDID
-		UploadServiceURL = prodUploadServiceURL
-		UploadServiceDID = prodUploadServiceDID
-		PrincipalMapping = prodPrincipalMapping
-	case "staging":
-		IPNIAnnounceURLs = stagingIPNIAnnounceURLs
-		IndexingServiceURL = stagingIndexingServiceURL
-		IndexingServiceDID = stagingIndexingServiceDID
-		EgressTrackerServiceURL = stagingEgressTrackerServiceURL
-		EgressTrackerServiceDID = stagingEgressTrackerServiceDID
-		UploadServiceURL = stagingUploadServiceURL
-		UploadServiceDID = stagingUploadServiceDID
-		PrincipalMapping = stagingPrincipalMapping
-	default:
-		IPNIAnnounceURLs = warmStageIPNIAnnounceURLs
-		IndexingServiceURL = warmStageIndexingServiceURL
-		IndexingServiceDID = warmStageIndexingServiceDID
-		EgressTrackerServiceURL = warmStageEgressTrackerServiceURL
-		EgressTrackerServiceDID = warmStageEgressTrackerServiceDID
-		UploadServiceURL = warmStageUploadServiceURL
-		UploadServiceDID = warmStageUploadServiceDID
-		PrincipalMapping = warmStagePrincipalMapping
-		SigningServiceDID = warmStageSigningServiceDID
-		SigningServiceURL = warmStageSigningServiceURL
->>>>>>> a5079b1f
 	}
 }
 
@@ -178,14 +142,10 @@
 		warmStagingEgressTrackerServiceDID.String(): "did:key:z6Mkqv9fjGQpNKQdgUxkq2VYH2nKiKZiGPxbtYjhJBz8wfAn",
 	}
 
-<<<<<<< HEAD
-	warmStagingSigningServiceEndpoint := lo.Must(url.Parse("https://staging.signer.warm.storacha.network"))
+	warmStagingSigningServiceDID := lo.Must(did.Parse("did:web:staging.signer.warm.storacha.network"))
+	warmStagingSigningServiceURL := lo.Must(url.Parse("https://staging.signer.warm.storacha.network"))
+
 	warmStagingRegistrarServiceURL := lo.Must(url.Parse("https://staging.registrar.warm.storacha.network"))
-=======
-	warmStageSigningServiceDID = lo.Must(did.Parse("did:web:staging.signer.warm.storacha.network"))
-	warmStageSigningServiceURL = lo.Must(url.Parse("https://staging.signer.warm.storacha.network"))
-)
->>>>>>> a5079b1f
 
 	return ServiceSettings{
 		IPNIAnnounceURLs:        warmStagingIPNIAnnounceURLs,
@@ -195,9 +155,10 @@
 		EgressTrackerServiceDID: warmStagingEgressTrackerServiceDID,
 		UploadServiceURL:        warmStagingUploadServiceURL,
 		UploadServiceDID:        warmStagingUploadServiceDID,
+		SigningServiceURL:       warmStagingSigningServiceURL,
+		SigningServiceDID:       warmStagingSigningServiceDID,
+		RegistrarServiceURL:     warmStagingRegistrarServiceURL,
 		PrincipalMapping:        warmStagingPrincipalMapping,
-		SigningServiceEndpoint:  warmStagingSigningServiceEndpoint,
-		RegistrarServiceURL:     warmStagingRegistrarServiceURL,
 	}
 }
 
@@ -229,9 +190,10 @@
 		EgressTrackerServiceDID: stagingEgressTrackerServiceDID,
 		UploadServiceURL:        stagingUploadServiceURL,
 		UploadServiceDID:        stagingUploadServiceDID,
+		SigningServiceURL:       nil,
+		SigningServiceDID:       did.Undef,
+		RegistrarServiceURL:     nil,
 		PrincipalMapping:        stagingPrincipalMapping,
-		SigningServiceEndpoint:  nil,
-		RegistrarServiceURL:     nil,
 	}
 }
 
@@ -263,21 +225,22 @@
 		EgressTrackerServiceDID: prodEgressTrackerServiceDID,
 		UploadServiceURL:        prodUploadServiceURL,
 		UploadServiceDID:        prodUploadServiceDID,
+		SigningServiceURL:       nil,
+		SigningServiceDID:       did.Undef,
+		RegistrarServiceURL:     nil,
 		PrincipalMapping:        prodPrincipalMapping,
-		SigningServiceEndpoint:  nil,
-		RegistrarServiceURL:     nil,
 	}
 }
 
 // Contract settings for calibration network
 var calibnetSettings = SmartContractSettings{
 	// PDPVerifier contract address (see https://github.com/FilOzone/pdp/?tab=readme-ov-file#contracts)
-	Verifier: common.HexToAddress("0xB020524bdE8926cD430A4F79B2AaccFd2694793b"),
+	Verifier: common.HexToAddress("0x85e366Cf9DD2c0aE37E963d9556F5f4718d6417C"),
 	// This contract and its address are owned by storacha
-	ProviderRegistry: common.HexToAddress("0x8D0560F93022414e7787207682a8D562de02D62f"),
+	ProviderRegistry: common.HexToAddress("0x6A96aaB210B75ee733f0A291B5D8d4A053643979"),
 	// This contract and its address are owned by storacha, and uses ProviderRegistry for membership
-	Service:     common.HexToAddress("0xB9753937D3Bc1416f7d741d75b1671A1edb3e10A"),
-	ServiceView: common.HexToAddress("0xb2eC3e67753F1c05e8B318298Bd0eD89046a3031"),
+	Service:     common.HexToAddress("0x0c6875983B20901a7C3c86871f43FdEE77946424"),
+	ServiceView: common.HexToAddress("0xEAD67d775f36D1d2894854D20e042C77A3CC20a5"),
 	// Filecoin calibration chain ID
 	ChainID: big.NewInt(314159),
 	// PayerAddress is the Storacha Owned address that pays SPs
@@ -288,12 +251,12 @@
 // TODO (vic): These use calibnet addresses as placeholders until mainnet contracts are deployed
 var mainnetSettings = SmartContractSettings{
 	// PDPVerifier contract address (see https://github.com/FilOzone/pdp/?tab=readme-ov-file#contracts)
-	Verifier: common.HexToAddress("0xB020524bdE8926cD430A4F79B2AaccFd2694793b"),
+	Verifier: common.HexToAddress("0x85e366Cf9DD2c0aE37E963d9556F5f4718d6417C"),
 	// This contract and its address are owned by storacha
-	ProviderRegistry: common.HexToAddress("0x8D0560F93022414e7787207682a8D562de02D62f"),
+	ProviderRegistry: common.HexToAddress("0x6A96aaB210B75ee733f0A291B5D8d4A053643979"),
 	// This contract and its address are owned by storacha, and uses ProviderRegistry for membership
-	Service:     common.HexToAddress("0xB9753937D3Bc1416f7d741d75b1671A1edb3e10A"),
-	ServiceView: common.HexToAddress("0xb2eC3e67753F1c05e8B318298Bd0eD89046a3031"),
+	Service:     common.HexToAddress("0x0c6875983B20901a7C3c86871f43FdEE77946424"),
+	ServiceView: common.HexToAddress("0xEAD67d775f36D1d2894854D20e042C77A3CC20a5"),
 	// Filecoin mainnet chain ID
 	// TODO (vic): Change to 314 once mainnet contracts deployed
 	ChainID: big.NewInt(314159),
