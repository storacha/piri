variable "app" {
  description = "name of the application"
  type        = string
  default     = "storage"
}

variable "owner" {
  description = "owner of the resources"
  type        = string
  default     = "storacha"
}

variable "team" {
  description = "name of team managing working on the project"
  type        = string
  default     = "Storacha Engineer"
}

variable "org" {
  description = "name of the organization managing the project"
  type        = string
  default     = "Storacha"
}

variable "domain" {
  description = "domain name to use for the deployment (will be prefixed with app name)"
  type        = string
  default     = "storacha.network"
}

variable "use_pdp" {
  description = "is this a deployment that uses pdp"
  type        = bool
  default     = false
}

variable "region" {
  description = "aws region for all services"
  type        = string
  default     = "us-west-2"
}

variable "allowed_account_ids" {
  description = "account IDs used for AWS"
  type        = list(string)
  default     = ["0"]
}

variable "private_key" {
  description = "private_key for the peer for this deployment"
  type        = string
}

variable "indexing_service_did" {
  description = "did to use for the indexer"
  type        = string
  default     = "did:web:indexer.storacha.network"
}

variable "indexing_service_url" {
  description = "url to use for the indexer"
  type        = string
  default     = "https://indexer.storacha.network"
}

variable "indexing_service_proof" {
  description = "UCAN delegation to prove this storage node can access the indexer"
  type        = string
}

variable "pdp_proofset" {
  description = "proofset used with pdp"
  type        = number
  default     = 0
}

variable "curio_url" {
  description = "url for the curio SP to communicate with"
  type        = string
  default     = ""
}

variable "access_logging_log_format" {
  type        = string
  description = "The log format to use for access logging."
  default     = "{\"apiId\": \"$context.apiId\", \"requestId\": \"$context.requestId\", \"extendedRequestId\": \"$context.extendedRequestId\", \"httpMethod\": \"$context.httpMethod\", \"path\": \"$context.path\", \"protocol\": \"$context.protocol\", \"requestTime\": \"$context.requestTime\", \"requestTimeEpoch\": \"$context.requestTimeEpoch\", \"status\": $context.status, \"responseLatency\": $context.responseLatency, \"responseLength\": $context.responseLength}"
}

variable "principal_mapping" {
  type        = string
  description = "JSON encoded mapping of did:web to did:key"
  default     = ""
}

<<<<<<< HEAD
variable "sentry_dsn" {
  type        = string
  description = "DSN for Sentry (get it from your Sentry project's properties). Leave unset to disable error reporting."
  default     = ""
}

variable "sentry_environment" {
  type        = string
  description = "Environment name for Sentry"
  default     = ""
=======
variable "blob_bucket_key_pattern" {
  type        = string
  description = "Optional key pattern (with {blob} specifier) for blob bucket"
  default     = "blob/{blob}"
>>>>>>> cfbc0371
}

// Externally hosted, S3 compatible blob bucket? These variables are for you.
// Note: credentials MUST have s3:GetObject, s3:PutObject s3:ListBucket perms.

variable "use_external_blob_bucket" {
  type        = bool
  description = "Is the blob bucket externally hosted (but S3 compatible)?"
  default     = false
}

variable "external_blob_bucket_endpoint" {
  type        = string
  description = "Optional endpoint of an external blob bucket"
  default     = ""
}

variable "external_blob_bucket_region" {
  type        = string
  description = "Optional region of an external blob bucket"
  default     = ""
}

variable "external_blob_bucket_name" {
  type        = string
  description = "Optional name of an external blob bucket"
  default     = ""
}

variable "external_blob_bucket_domain" {
  type        = string
  description = "Optional domain name for the external blob bucket."
  default     = ""
}

variable "external_blob_bucket_access_key_id" {
  type        = string
  description = "Optional access key ID for external blob bucket"
  default     = ""
}

variable "external_blob_bucket_secret_access_key" {
  type        = string
  description = "Optional secret access key for external blob bucket"
  default     = ""
}<|MERGE_RESOLUTION|>--- conflicted
+++ resolved
@@ -92,7 +92,12 @@
   default     = ""
 }
 
-<<<<<<< HEAD
+variable "blob_bucket_key_pattern" {
+  type        = string
+  description = "Optional key pattern (with {blob} specifier) for blob bucket"
+  default     = "blob/{blob}"
+}
+
 variable "sentry_dsn" {
   type        = string
   description = "DSN for Sentry (get it from your Sentry project's properties). Leave unset to disable error reporting."
@@ -103,12 +108,6 @@
   type        = string
   description = "Environment name for Sentry"
   default     = ""
-=======
-variable "blob_bucket_key_pattern" {
-  type        = string
-  description = "Optional key pattern (with {blob} specifier) for blob bucket"
-  default     = "blob/{blob}"
->>>>>>> cfbc0371
 }
 
 // Externally hosted, S3 compatible blob bucket? These variables are for you.
