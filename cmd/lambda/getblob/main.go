--- conflicted
+++ resolved
@@ -8,7 +8,6 @@
 	"github.com/storacha/storage/pkg/aws"
 )
 
-<<<<<<< HEAD
 func main() {
 	lambda.StartHTTPHandler(makeHandler)
 }
@@ -17,22 +16,11 @@
 	return http.HandlerFunc(func(w http.ResponseWriter, r *http.Request) {
 		parts := strings.Split(r.URL.Path, "/")
 		blobStr := parts[len(parts)-1]
-		http.Redirect(w, r, cfg.BlobsPublicURL+"/"+cfg.BlobStorePrefix+blobStr, http.StatusTemporaryRedirect)
-	}), nil
-=======
-func makeHandler(blobsPublicURL string, keyPattern string) http.HandlerFunc {
-	return func(w http.ResponseWriter, r *http.Request) {
-		parts := strings.Split(r.URL.Path, "/")
-		blobStr := parts[len(parts)-1]
+		keyPattern := cfg.BlobStoreBucketKeyPattern
 		if keyPattern == "" {
 			keyPattern = "blob/{blob}"
 		}
 		key := strings.ReplaceAll(keyPattern, "{blob}", blobStr)
-		http.Redirect(w, r, blobsPublicURL+"/"+key, http.StatusTemporaryRedirect)
-	}
-}
-func main() {
-	config := aws.FromEnv(context.Background())
-	lambda.Start(httpadapter.NewV2(http.HandlerFunc(makeHandler(config.BlobsPublicURL, config.BlobStoreBucketKeyPattern))).ProxyWithContext)
->>>>>>> cfbc0371
+		http.Redirect(w, r, cfg.BlobsPublicURL+"/"+key, http.StatusTemporaryRedirect)
+	}), nil
 }