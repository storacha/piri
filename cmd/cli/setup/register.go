--- conflicted
+++ resolved
@@ -115,6 +115,7 @@
 	lotusEndpoint     string
 	operatorEmail     string
 	delegatorURL      string
+	signingServiceDID string
 	signingServiceURL string
 	uploadServiceDID  did.DID
 	payerAddress      string
@@ -141,8 +142,11 @@
 	if !cmd.Flags().Changed("registrar-url") && preset.Services.RegistrarServiceURL != nil {
 		cmd.Flags().Set("registrar-url", preset.Services.RegistrarServiceURL.String())
 	}
-	if !cmd.Flags().Changed("signing-service-url") && preset.Services.SigningServiceEndpoint != nil {
-		cmd.Flags().Set("signing-service-url", preset.Services.SigningServiceEndpoint.String())
+	if !cmd.Flags().Changed("signing-service-did") {
+		cmd.Flags().Set("signing-service-did", preset.Services.SigningServiceDID.String())
+	}
+	if !cmd.Flags().Changed("signing-service-url") && preset.Services.SigningServiceURL != nil {
+		cmd.Flags().Set("signing-service-url", preset.Services.SigningServiceURL.String())
 	}
 	if !cmd.Flags().Changed("upload-service-did") {
 		cmd.Flags().Set("upload-service-did", preset.Services.UploadServiceDID.String())
@@ -205,6 +209,10 @@
 		return nil, fmt.Errorf("error reading --registrar-url: %w", err)
 	}
 
+	signingServiceDID, err := cmd.Flags().GetString("signing-service-did")
+	if err != nil {
+		return nil, fmt.Errorf("error reading --signing-service-did: %w", err)
+	}
 	signingServiceURL, err := cmd.Flags().GetString("signing-service-url")
 	if err != nil {
 		return nil, fmt.Errorf("error reading --signing-service-url: %w", err)
@@ -233,6 +241,7 @@
 		lotusEndpoint:     lotusEndpoint,
 		operatorEmail:     operatorEmail,
 		delegatorURL:      delegatorURL,
+		signingServiceDID: signingServiceDID,
 		signingServiceURL: signingServiceURL,
 		uploadServiceDID:  uploadServiceDID,
 		payerAddress:      payerAddress,
@@ -259,13 +268,9 @@
 		PDPService: lo.Must(config.PDPServiceConfig{
 			OwnerAddress:  walletKey.Address.String(),
 			LotusEndpoint: flags.lotusEndpoint,
-			SigningServiceConfig: config.SigningServiceConfig{
-<<<<<<< HEAD
-				Endpoint: flags.signingServiceURL,
-=======
-				DID: presets.SigningServiceDID.String(),
-				URL: presets.SigningServiceURL.String(),
->>>>>>> a5079b1f
+			SigningService: config.SigningServiceConfig{
+				DID: flags.signingServiceDID,
+				URL: flags.signingServiceURL,
 			},
 			PayerAddress: flags.payerAddress,
 		}.ToAppConfig()),
