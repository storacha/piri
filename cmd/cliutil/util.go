--- conflicted
+++ resolved
@@ -8,13 +8,9 @@
 
 	"github.com/ethereum/go-ethereum/common"
 	"github.com/labstack/gommon/color"
-<<<<<<< HEAD
-	"github.com/spf13/cobra"
-=======
 	"github.com/multiformats/go-multiaddr"
 	"github.com/spf13/cobra"
 	"github.com/storacha/go-ucanto/core/delegation"
->>>>>>> 6a8fb834
 	"github.com/storacha/go-ucanto/did"
 
 	"github.com/storacha/piri/pkg/build"
@@ -47,14 +43,6 @@
 	return dir, nil
 }
 
-<<<<<<< HEAD
-func MustGetManageAPI(cmd *cobra.Command) string {
-	val, err := cmd.Flags().GetString("manage-api")
-	if err != nil {
-		panic(err)
-	}
-	return val
-=======
 type UCANServerConfig struct {
 	Host                 string
 	Port                 uint
@@ -134,5 +122,4 @@
 		cmd.Println("PDP Status:  Disabled")
 	}
 	cmd.Println()
->>>>>>> 6a8fb834
 }